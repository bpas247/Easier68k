--- conflicted
+++ resolved
@@ -15,10 +15,6 @@
 
 
 class Lea(Opcode):
-<<<<<<< HEAD
-=======
-    
->>>>>>> e207b8ea
     def __init__(self, params: list):
         assert len(params) == 2
         assert isinstance(params[0], AssemblyParameter)
