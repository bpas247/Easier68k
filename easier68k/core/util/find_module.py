--- conflicted
+++ resolved
@@ -10,12 +10,9 @@
     'easier68k.core.opcodes.simhalt.Simhalt',
     'easier68k.core.opcodes.dc.DC',
     'easier68k.core.opcodes.lea.Lea',
-<<<<<<< HEAD
     'easier68k.core.opcodes.cmp.Cmp',
-    'easier68k.core.opcodes.branches.Bra'
-=======
+    'easier68k.core.opcodes.branches.Bra',
     'easier68k.core.opcodes.trap.Trap'
->>>>>>> e207b8ea
 ]
 
 valid_opcodes = [
