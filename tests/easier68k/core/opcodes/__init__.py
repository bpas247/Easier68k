__all__ = [
    'test_add',
    'test_adda',
    'test_cmp',
    'test_cmpi',
    'test_eor',
    'test_jsr',
    'test_lea',
    'test_move',
    'test_neg',
    'test_opcode_helper',
    'test_or',
    'test_ori',
<<<<<<< HEAD
    'test_eor',
    'test_adda',
    'test_jsr',
    'test_rts'
=======
    'test_sub',
    'test_subq',
    'test_trap'
>>>>>>> cfead81e
]<|MERGE_RESOLUTION|>--- conflicted
+++ resolved
@@ -11,14 +11,8 @@
     'test_opcode_helper',
     'test_or',
     'test_ori',
-<<<<<<< HEAD
-    'test_eor',
-    'test_adda',
-    'test_jsr',
-    'test_rts'
-=======
+    'test_rts',
     'test_sub',
     'test_subq',
     'test_trap'
->>>>>>> cfead81e
 ]