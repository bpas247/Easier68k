--- conflicted
+++ resolved
@@ -2,11 +2,8 @@
     'test_move',
     'test_lea',
     'test_trap',
-<<<<<<< HEAD
     'test_or',
     'test_add',
-    'test_cmp'
-=======
+    'test_cmp',
     'test_adda'
->>>>>>> e1f84acd
 ]