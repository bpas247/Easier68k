__all__ = [
    'test_move',
    'test_lea',
    'test_trap',
    'test_sub',
    'test_subq',
    'test_opcode_helper',
<<<<<<< HEAD
    'test_adda',
    'test_eor',
=======
    'test_or',
    'test_ori',
    'test_adda'
>>>>>>> a4cce693
]<|MERGE_RESOLUTION|>--- conflicted
+++ resolved
@@ -5,12 +5,8 @@
     'test_sub',
     'test_subq',
     'test_opcode_helper',
-<<<<<<< HEAD
-    'test_adda',
-    'test_eor',
-=======
     'test_or',
     'test_ori',
+    'test_eor',
     'test_adda'
->>>>>>> a4cce693
 ]